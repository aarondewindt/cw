"""
Virtual DOM package heavily based on https://github.com/nteract/vdom
"""
from .vdom import VDOM, create_component, h
from .html import *
<<<<<<< HEAD
from .components import safe, latex_eq, tabulate
from .attributes import attr, element_style, data
=======
from .components.safe import safe
from .components.latex_eq import latex_eq
from .components.tabulate import tabulate
from .components.accordion import accordion
from .attributes import attr, style, data
>>>>>>> 95f74580
<|MERGE_RESOLUTION|>--- conflicted
+++ resolved
@@ -3,13 +3,8 @@
 """
 from .vdom import VDOM, create_component, h
 from .html import *
-<<<<<<< HEAD
-from .components import safe, latex_eq, tabulate
-from .attributes import attr, element_style, data
-=======
 from .components.safe import safe
 from .components.latex_eq import latex_eq
 from .components.tabulate import tabulate
 from .components.accordion import accordion
-from .attributes import attr, style, data
->>>>>>> 95f74580
+from .attributes import attr, style, data